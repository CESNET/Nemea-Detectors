<?xml version="1.0" encoding="UTF-8"?>
<configuration>
    <struct name="general">
        <!-- Download interval of all blacklists in minutes -->
        <element name="download_interval">10</element>
        <!-- Socket timeout for requests.get method in seconds -->
        <element name="socket_timeout">5</element>
    </struct>

    <struct name="detector_files">
        <element name="IP">/tmp/blacklistfilter/ip.blist</element>
        <element name="URL">/tmp/blacklistfilter/url.blist</element>
        <element name="DNS">/tmp/blacklistfilter/dns.blist</element>
    </struct>

    <!-- Array with information about public blacklist -->
    <struct name="blacklist_array">
        <array type="IP">
            <!-- ID of the blacklist, blacklisted flows are flagged with corresponding ID of blacklist
                 BEWARE: Could be number from interval <0, 63> in one group/type -->
            <struct>
                <element name="id">1</element>
                <!--Category of the blacklist, it SHOULD match some of the IDEA categories (idea.cesnet.cz)-->
                <element name="category">Intrusion.Botnet</element>
                <!-- Method of retrieving blacklist -->
                <element name="method">web</element>
                <!-- Name of the blacklist, module uses this name to choose which blacklist to use -->
                <element name="name">ZeuS Tracker</element>
                <!-- Address from which the blacklist will be downloaded -->
                <element name="source">https://zeustracker.abuse.ch/blocklist.php?download=ipblocklist</element>
                <!--Download interval in minutes-->
                <element name="download_interval">10</element>
            </struct>

            <struct>
                <element name="id">2</element>
                <element name="category">Intrusion.Botnet</element>
                <element name="method">web</element>
                <element name="source">https://feodotracker.abuse.ch/blocklist.php?download=ipblocklist</element>
                <element name="name">Feodo Tracker</element>
                <element name="download_interval">10</element>
            </struct>

            <struct>
                <element name="id">3</element>
                <element name="category">Malware.Ransomware</element>
                <element name="method">web</element>
                <element name="source">https://ransomwaretracker.abuse.ch/downloads/RW_IPBL.txt</element>
                <element name="name">Ransomware Tracker</element>
                <element name="download_interval">10</element>
            </struct>

            <struct>
                <element name="id">4</element>
                <element name="category">Anomaly.Traffic</element>
                <element name="method">web</element>
                <element name="source">http://www.spamhaus.org/drop/drop.txt</element>
                <element name="name">Spamhaus Drop</element>
                <element name="download_interval">10</element>
            </struct>

            <!-- We don't want to report TOR nodes at this time -->
            <!-- <struct>
                <element name="id">5</element>
                <element name="category">Suspicious.Tor</element>
                <element name="method">web</element>
                <element name="source">https://check.torproject.org/exit-addresses</element>
                <element name="name">TOR exit nodes</element>
                <element name="download_interval">10</element>
            </struct> -->

            <struct>
                <element name="id">6</element>
                <element name="category">Suspicious.Miner</element>
                <element name="method">web</element>
                <element name="source">https://raw.githubusercontent.com/andoniaf/mining-pools-list/master/mining-pools_IP.lst</element>
                <element name="name">Andoniaf Miners</element>
                <element name="download_interval">10</element>
            </struct>

            <struct>
                <element name="id">7</element>
                <element name="category">Suspicious.Miner</element>
                <element name="method">web</element>
                <element name="source">https://isc.sans.edu/api/threatlist/miner?text</element>
                <element name="name">SANS Miners</element>
                <element name="download_interval">10</element>
            </struct>

            <struct>
                <element name="id">8</element>
                <element name="category">Suspicious.Miner</element>
                <element name="method">web</element>
                <element name="source">https://cryptoioc.ch/downloads/csv</element>
                <element name="name">Cryptoioc Miners</element>
                <element name="download_interval">10</element>
            </struct>
        </array>

        <array type="URL/DNS">
            <struct>
                <!-- ID of the blacklist, blacklisted flows are flagged with corresponding ID of blacklist
                     BEWARE: Could be number from interval <0, 63> -->
                <element name="id">1</element>
                <!-- Method of retrieving blacklist -->
                <element name="method">web</element>
                <!-- Name of the blacklist, modules uses this name to choose which blacklist to use -->
                <element name="name">Malware Domains</element>
                <!-- Address from which the blacklist will be downloaded -->
                <element name="source">http://mirror1.malwaredomains.com/files/justdomains</element>
                <!--Category of the blacklist, it SHOULD match some of the IDEA categories (idea.cesnet.cz)-->
                <element name="category">Malware</element>
                <!-- Download interval in minutes -->
                <element name="download_interval">10</element>
                <!--What detectors should use this blacklist-->
                <element name="detectors">URL,DNS</element>
            </struct>

<<<<<<< HEAD
            <!-- TODO: handle CSV-->
            <!--<struct>-->
                <!--<element name="id">2</element>-->
                <!--<element name="method">web</element>-->
                <!--<element name="source">http://data.phishtank.com/data/online-valid.csv</element>-->
                <!--<element name="name">PhishTank</element>-->
                <!--<element name="type">Phishing</element>-->
                <!--<element name="detectors">URL,DNS</element>-->
            <!--</struct>-->
=======
            <struct>
                <element name="id">2</element>
                <element name="method">web</element>
                <element name="source">http://data.phishtank.com/data/online-valid.csv</element>
                <element name="csv_col">2</element>
                <element name="name">PhishTank</element>
                <element name="category">Fraud.Phishing</element>
                <element name="download_interval">10</element>
                <element name="detectors">URL,DNS</element>
            </struct>
>>>>>>> fcd55d99

            <struct>
                <element name="id">3</element>
                <element name="method">web</element>
                <element name="source">https://openphish.com/feed.txt</element>
                <element name="name">OpenPhish</element>
                <element name="category">Fraud.Phishing</element>
                <element name="download_interval">10</element>
                <element name="detectors">URL,DNS</element>
            </struct>

            <!-- Probably too many false-positives -->
            <!-- <struct>
                <element name="id">4</element>
                <element name="method">web</element>
                <element name="source">https://www.squidblacklist.org/downloads/dg-malicious.acl</element>
                <element name="name">SquidBlacklist</element>
                <element name="category">Malware</element>
                <element name="download_interval">10</element>
                <element name="detectors">URL,DNS</element>
            </struct> -->

            <struct>
                <element name="id">5</element>
                <element name="method">web</element>
                <element name="source">https://s3.amazonaws.com/lists.disconnect.me/simple_malware.txt</element>
                <element name="name">DisconnectMe</element>
                <element name="category">Malware</element>
                <element name="download_interval">10</element>
                <element name="detectors">URL,DNS</element>
            </struct>

            <struct>
                <element name="id">6</element>
                <element name="method">web</element>
                <element name="source">https://raw.githubusercontent.com/jjsantanna/booters_ecosystem_analysis/master/booterblacklist.csv</element>
                <element name="name">Booters</element>
                <element name="category">Suspicious.Booter</element>
                <element name="download_interval">10</element>
                <element name="detectors">URL,DNS</element>
            </struct>

            <struct>
                <element name="id">7</element>
                <element name="method">web</element>
                <element name="source">https://zeustracker.abuse.ch/blocklist.php?download=compromised</element>
                <element name="name">Zeus Tracker</element>
                <element name="category">Intrusion.Botnet</element>
                <element name="download_interval">10</element>
                <element name="detectors">URL,DNS</element>
            </struct>

        </array>

    </struct>
</configuration><|MERGE_RESOLUTION|>--- conflicted
+++ resolved
@@ -116,17 +116,6 @@
                 <element name="detectors">URL,DNS</element>
             </struct>
 
-<<<<<<< HEAD
-            <!-- TODO: handle CSV-->
-            <!--<struct>-->
-                <!--<element name="id">2</element>-->
-                <!--<element name="method">web</element>-->
-                <!--<element name="source">http://data.phishtank.com/data/online-valid.csv</element>-->
-                <!--<element name="name">PhishTank</element>-->
-                <!--<element name="type">Phishing</element>-->
-                <!--<element name="detectors">URL,DNS</element>-->
-            <!--</struct>-->
-=======
             <struct>
                 <element name="id">2</element>
                 <element name="method">web</element>
@@ -137,7 +126,6 @@
                 <element name="download_interval">10</element>
                 <element name="detectors">URL,DNS</element>
             </struct>
->>>>>>> fcd55d99
 
             <struct>
                 <element name="id">3</element>
