--- conflicted
+++ resolved
@@ -551,23 +551,10 @@
    // data buffer
    const void *data;
    uint16_t data_size;
-<<<<<<< HEAD
-
-   trap_ifcctl(TRAPIFC_INPUT, 0, TRAPCTL_SETTIMEOUT, TRAP_WAIT); ///TODO osetrit
-   trap_ifcctl(TRAPIFC_OUTPUT, 0, TRAPCTL_SETTIMEOUT, TRAP_HALFWAIT); ///TODO osetrit
-
-=======
-   uint64_t cnt = 0;
->>>>>>> 0f369258
+
    // ***** Main processing loop *****
    while (!stop) {
-         if (!(++cnt % 10000)){
-            cout << ".";
-            fflush(stdout);
-         }
       // retrieve data from server
-//      ret = trap_get_data(TRAP_MASK_ALL, &data, &data_size, TRAP_WAIT);
-//      TRAP_DEFAULT_GET_DATA_ERROR_HANDLING(ret, continue, break);
       ret = trap_recv(0, &data, &data_size);
       TRAP_DEFAULT_RECV_ERROR_HANDLING(ret, continue, break);
 
@@ -625,21 +612,6 @@
             it->second.total_bytes[RESPONSE] += ur_get(unirec_in, data, UR_BYTES);
             it->second.total_packets[RESPONSE] += ur_get(unirec_in, data, UR_PACKETS);
             it->second.total_flows[RESPONSE] += 1;
-//            it->second.r.push_back(i);
-//
-//            if (it->second.r.size() > config.max_flow_items){
-//                  cout << "R-deletion: " << it->second.r.size() << endl;
-////                  int deletor = 0;
-//               vector<flow_item_t>::iterator del = it->second.r.begin();
-//               for (int i = 0; i < config.flow_items_del_count; ++i) {
-////                  cout << ++deletor << endl;
-//                  it->second.total_bytes[RESPONSE] -= del->bytes;
-//                  it->second.total_packets[RESPONSE] -= del->packets;
-//                  it->second.total_flows[RESPONSE] -= 1;
-//
-//                  it->second.r.erase(del++);
-//               }
-//            }
 
             if (it->second.r.size() < config.max_flow_items){
                it->second.r.push_back(i);
@@ -647,40 +619,11 @@
                it->second.r[it->second.r_rem_pos] = i;
                it->second.r_rem_pos = (it->second.r_rem_pos + 1) % config.max_flow_items;
             }
-
-<<<<<<< HEAD
-            it->second.r.push_back(i);
-
-            if (it->second.r.size() > config.max_flow_items){
-               for (vector<flow_item_t>::iterator del = it->second.r.begin(); del != it->second.r.begin() + config.flow_items_del_count; ) {
-                  it->second.total_bytes[RESPONSE] -= del->bytes;
-                  it->second.total_packets[RESPONSE] -= del->packets;
-                  it->second.total_flows[RESPONSE] -= 1;
-
-                  del = it->second.r.erase(del);
-               }
-            }
-=======
->>>>>>> 0f369258
          } else {
             it->second.total_bytes[QUERY] += ur_get(unirec_in, data, UR_BYTES);
             it->second.total_packets[QUERY] += ur_get(unirec_in, data, UR_PACKETS);
             it->second.total_flows[QUERY] += 1;
 
-<<<<<<< HEAD
-            it->second.q.push_back(i);
-
-            if (it->second.q.size() > config.max_flow_items){
-               for (vector<flow_item_t>::iterator del = it->second.q.begin(); del != it->second.q.begin() + config.flow_items_del_count; ) {
-                  it->second.total_bytes[QUERY] -= del->bytes;
-                  it->second.total_packets[QUERY] -= del->packets;
-                  it->second.total_flows[QUERY] -= 1;
-
-                  del = it->second.r.erase(del);
-               }
-            }
-=======
-//            it->second.q.push_back(i);
 
             if (it->second.q.size() < config.max_flow_items){
                it->second.q.push_back(i);
@@ -688,21 +631,6 @@
                it->second.q[it->second.q_rem_pos] = i;
                it->second.q_rem_pos = (it->second.q_rem_pos + 1) % config.max_flow_items;
             }
-//            if (it->second.q.size() > config.max_flow_items){
-//                  cout << "Q-deletion: " << it->second.q.size() << endl;
-////                  int deletor = 0;
-////                  cout << endl << (it->second.q.begin() + it->second.q.size())->bytes << endl << it->second.q.end()->bytes << endl;
-//               vector<flow_item_t>::iterator del = it->second.q.begin();
-//               for (int i = 0; i < config.flow_items_del_count; ++i) {
-////                  cout << ++deletor << endl;
-//                  it->second.total_bytes[QUERY] -= del->bytes;
-//                  it->second.total_packets[QUERY] -= del->packets;
-//                  it->second.total_flows[QUERY] -= 1;
-//
-//                  it->second.q.erase(del++);
-//               }
-//            }
->>>>>>> 0f369258
          }
 
          long t1 = ur_time_get_sec(ur_get(unirec_in, data, UR_TIME_LAST));
@@ -902,8 +830,6 @@
                }
 
                it->second.first_t = min_time;
-
-               cout << "\nDetection done." << endl;
             }
          } //if (time > detection_window)
          /// <<<<<<<<<<<<<<<<<<<<<<<<<<<<<<<<<<<<<<<<<<<<<<<<---- Detection ----
