--- conflicted
+++ resolved
@@ -54,7 +54,6 @@
 AC_PROG_INSTALL
 AC_PROG_LN_S
 AC_PROG_MAKE_SET
-<<<<<<< HEAD
 
 # Check the version of the compiler, if gcc is used and it is newer than 10, we
 # need -fcommon in CFLAGS
@@ -69,10 +68,7 @@
     fi
 fi
 
-AC_CHECK_PROG(PYTHON, python, python, [""])
-=======
 AC_CHECK_PROG(PYTHON, python3, python3, [""])
->>>>>>> aca0ef5b
 AC_SUBST(PYTHON)
 # Check for rpmbuild
 AC_CHECK_PROG(RPMBUILD, rpmbuild, rpmbuild, [""])
