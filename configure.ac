--- conflicted
+++ resolved
@@ -12,7 +12,6 @@
 AC_SUBST(USERNAME)
 AC_SUBST(USERMAIL)
 AM_INIT_AUTOMAKE([-Wall silent-rules subdir-objects])
-LT_INIT
 AM_SILENT_RULES([yes])
 
 AC_CONFIG_MACRO_DIR([m4])
@@ -65,83 +64,9 @@
 	*)   AC_MSG_ERROR([bad value ${enableval} for --enable-repobuild]) ;;
 esac], [repobuild=true])
 
-<<<<<<< HEAD
-UNIREC_PATH
-
-if test "${repobuild}" = "false" -a -z "$TRAPLIB"; then
-	PKG_CHECK_MODULES([LIBTRAP],[libtrap], [TRAPLIB="yes"], [AC_MSG_WARN([Libtrap was not found by pkg-config])])
-	LDFLAGS="$LIBTRAP_LDFLAGS $LDFLAGS"
-	LIBS="$LIBTRAP_LIBS $LIBS"
-	CFLAGS="$LIBTRAP_CFLAGS $CFLAGS"
-	CXXFLAGS="$LIBTRAP_CFLAGS $CXXFLAGS"
-fi
-if test -z "$TRAPLIB"; then
-	# Check for TRAP toolkit as a superproject.
-	if test -d "$srcdir/../libtrap"; then
-	TRAPINC='$(top_srcdir)/../libtrap/include'
-	TRAPLIB='$(top_builddir)/../libtrap/src/.libs'
-	fi
-	# AC_SUBST command line variables from TRAPLIB and TRAPINC.
-	if test -n "$TRAPLIB"; then
-	AC_SUBST([TRAP_LTLIB], ["$TRAPLIB/libtrap.la"])
-	AC_SUBST([TRAP_INCLUDE], ["-I$TRAPINC"])
-	LDFLAGS="-L$TRAPLIB $LDFLAGS"
-	CFLAGS="-I$TRAPINC $CFLAGS"
-	CXXFLAGS="-I$TRAPINC $CXXFLAGS"
-	fi
-fi
-
-if test "${repobuild}" = "false" -a -z "$UNIRECLIB"; then
-	PKG_CHECK_MODULES([UNIREC], [unirec], [UNIRECLIB="yes"], AC_MSG_WARN([UNIREC was not found by pkg-config]))
-	LDFLAGS="$UNIREC_LDFLAGS $LDFLAGS"
-	LIBS="$UNIREC_LIBS $LIBS"
-	CFLAGS="$UNIREC_CFLAGS $CFLAGS"
-	CXXFLAGS="$UNIREC_CFLAGS $CXXFLAGS"
-fi
-# Still empty? Check for *installed* UNIREC.
-if test -z "$UNIRECLIB"; then
-	# Check for UNIREC toolkit as a superproject.
-	if test -d "$srcdir/../unirec"; then
-	UNIRECINC='$(top_srcdir)/../'
-	UNIRECLIB='$(top_builddir)/../unirec'
-	fi
-	# AC_SUBST command line variables from UNIRECLIB and UNIRECINC.
-	if test -n "$UNIRECLIB"; then
-	AC_SUBST([UNIREC_LTLIB], ["$UNIRECLIB/libunirec.la"])
-	AC_SUBST([UNIREC_INCLUDE], ["-I$UNIRECINC"])
-	LDFLAGS="-L$UNIRECLIB  $LDFLAGS"
-	CFLAGS="-I$UNIRECINC $CFLAGS"
-	CXXFLAGS="-I$UNIRECINC $CXXFLAGS"
-	fi
-fi
-
-if test "${repobuild}" = "false" -a -z "$NEMEACOMMONLIB"; then
-	PKG_CHECK_MODULES([NEMEACOMMON], [nemea-common], [NEMEACOMMONLIB="yes"], AC_MSG_WARN([Nemea-common was not found by pkg-config]))
-	LDFLAGS="$NEMEACOMMON_LDFLAGS $LDFLAGS"
-	LIBS="$NEMEACOMMON_LIBS $LIBS"
-	CFLAGS="$NEMEACOMMON_CFLAGS $CFLAGS"
-	CXXFLAGS="$NEMEACOMMON_CFLAGS $CXXFLAGS"
-fi
-if test -z "$NEMEACOMMONLIB"; then
-	# Check for NEMEACOMMON toolkit as a superproject.
-	if test -d "$srcdir/../common"; then
-	NEMEACOMMONINC='$(top_srcdir)/../common/include'
-	NEMEACOMMONLIB='$(top_builddir)/../common'
-	fi
-	# AC_SUBST command line variables from NEMEACOMMONLIB and NEMEACOMMONINC.
-	if test -n "$NEMEACOMMONLIB"; then
-	AC_SUBST([NEMEACOMMON_LTLIB], ["$NEMEACOMMONLIB/libnemea-common.la"])
-	AC_SUBST([NEMEACOMMON_INCLUDE], ["-I$NEMEACOMMONINC"])
-	LDFLAGS="-L$NEMEACOMMONLIB $LDFLAGS"
-	CFLAGS="-I$NEMEACOMMONINC $CFLAGS"
-	CXXFLAGS="-I$NEMEACOMMONINC $CXXFLAGS"
-	fi
-fi
-=======
 AX_LIBTRAP_CHECK
 AX_UNIREC_CHECK
 AX_NEMEACOMMON_CHECK
->>>>>>> 68c30bf5
 
 AC_CHECK_HEADER(idna.h,
          AC_CHECK_LIB(idn, stringprep_check_version, [libidn=yes], AC_MSG_WARN([libidn not found. The ipdetect module from blacklistfilter will not be compiled.])), AC_MSG_WARN([libidn.h not found. Blacklistfilter modules will not be compiled.]))
