--- conflicted
+++ resolved
@@ -68,7 +68,7 @@
 #include <unirec/unirec.h>
 #include <libtrap/trap.h>
 #include "ipblacklistfilter.h"
-<<<<<<< HEAD
+#include "patternstrings.h"
 #include "fields.c"
 
 using namespace std;
@@ -96,37 +96,6 @@
     uint32 EVENT_SCALE,     //Attack intensity
 )
 
-trap_module_info_t module_info = {
-    (char *)"IP blacklist detection module", // Module name
-    // Module description
-    (char *)"Module receives the UniRec record and checks if the source address\n"
-    "or destination address is present in any blacklist that are available.\n"
-    "If any of the addresses is blacklisted the record is changed by adding \n"
-    "a identification number of the list which blacklisted the address for both IP addresses and\n"
-    "a number specifying intensity of the communication between those addresses. Unirec records\n"
-    "are aggregated by source,destination address and protocol for a given time. After this time\n"
-    "aggregated UniRec is sent by output interface.\n"
-    "Usage:\n"
-    "\t./ipblacklistfilter -i <trap_interface> -f <file> [-D <blacklists>] [-n] [-I secs] [-A secs] [-s size]\n"
-    "Module specific parameters:\n"
-    " -f file   Specify file with blacklisted IP addresses/subnets.\n"
-    " -D blacklists Switch to dynamic mode and specify which blacklists to use.\n"
-    " -n              Do not send terminating Unirec when exiting program.\n"
-    " -A secs         Specify active timeout in seconds. [Default: 300]\n"
-    " -I secs         Specify inactive timeout in seconds. [Default: 30]\n"
-    " -s size         Size of aggregation hash table. [Default: 500000]\n"
-    "Interfaces:\n"
-    "   Inputs: 1 (unirec record)\n"
-    "   Outputs: 1 (unirec record)\n",
-    1, // Number of input interfaces
-    1, // Number of output interfaces
-};
-=======
-#include "patternstrings.h"
-
-
-using namespace std;
-
 trap_module_info_t *module_info = NULL;
 
 #define MODULE_BASIC_INFO(BASIC) \
@@ -150,7 +119,6 @@
   PARAM('A', "", "Specify active timeout in seconds. [Default: 300]", required_argument, "uint32") \
   PARAM('I', "", "Specify inactive timeout in seconds. [Default: 30]", required_argument, "uint32") \
   PARAM('s', "", "Size of aggregation hash table. [Default: 500000]", required_argument, "uint32")
->>>>>>> 68c30bf5
 
 
 // Global variable used for storing actual timestamps received from input UniRec records
@@ -780,8 +748,6 @@
    return NULL;
 }
 
-
-
 /**
  * \brief Setup arguments structure for Blacklist Downloader.
  * \param args Pointer to arguments structure.
@@ -849,12 +815,53 @@
 {
    int retval = 0; // return value
    int send_terminating_unirec = 1;
+   bl_down_args_t bl_args;
    uint32_t hash_table_size = DEFAULT_HASH_TABLE_SIZE;
    uint32_t hash_table_stash_size = 0;
    int8_t *fht_lock = NULL;
 
-<<<<<<< HEAD
-  // UniRec templates for recieving data and reporting blacklisted IPs
+   // Set defaukt files names
+   char *userFile = (char*) SYSCONFDIR "/ipblacklistfilter/userConfigFile.xml";
+   char *bld_userFile = (char*) SYSCONFDIR "/ipblacklistfilter/bld_userConfigFile.xml";
+
+   // For use with prefixes
+   black_list_t v4_list;
+   black_list_t v6_list;
+
+   // Update lists
+   black_list_t add_update;
+   black_list_t rm_update;
+
+   // Mask array for prefixes
+   ipv4_mask_map_t v4_masks;
+   ipv6_mask_map_t v6_masks;
+   create_v4_mask_map(v4_masks);
+   create_v6_mask_map(v6_masks);
+
+   // TRAP initialization
+   //TRAP_DEFAULT_INITIALIZATION(argc, argv, module_info);
+   INIT_MODULE_INFO_STRUCT(MODULE_BASIC_INFO, MODULE_PARAMS)
+
+   trap_ifc_spec_t ifc_spec;
+   int ret = trap_parse_params(&argc, argv, &ifc_spec);
+   if (ret != TRAP_E_OK) {
+      if (ret == TRAP_E_HELP) {
+         trap_print_help(module_info);
+         return 0;
+      }
+      trap_free_ifc_spec(ifc_spec);
+      fprintf(stderr, "ERROR in parsing of parameters for TRAP: %s\n", trap_last_error_msg);
+      return 1;
+   }
+   ret = trap_init(module_info, ifc_spec);
+   if (ret != TRAP_E_OK) {
+      trap_free_ifc_spec(ifc_spec);
+      fprintf(stderr, "ERROR in TRAP initialization: %s\n", trap_last_error_msg);
+      return 1;
+   }
+   trap_free_ifc_spec(ifc_spec);
+
+// UniRec templates for recieving data and reporting blacklisted IPs
   char *errstr = NULL;
   ur_template_t *templ = ur_create_input_template(0, "SRC_IP,DST_IP,SRC_PORT,DST_PORT,PROTOCOL,PACKETS,BYTES,TIME_FIRST,TIME_LAST,TCP_FLAGS,LINK_BIT_FIELD,DIR_BIT_FIELD,TOS,TTL", &errstr);
   if (templ == NULL) {
@@ -877,16 +884,10 @@
     ur_free_template(templ);
     return EXIT_FAILURE;
   }
-=======
-   // Set defaukt files names
-   char *userFile = (char*) SYSCONFDIR "/ipblacklistfilter/userConfigFile.xml";
-   char *bld_userFile = (char*) SYSCONFDIR "/ipblacklistfilter/bld_userConfigFile.xml";
-
-
-   // UniRec templates for recieving data and reporting blacklisted IPs
-   ur_template_t *templ = ur_create_template("<COLLECTOR_FLOW>");
-   ur_template_t *tmpl_det = ur_create_template("<COLLECTOR_FLOW>,SRC_BLACKLIST,DST_BLACKLIST,EVENT_SCALE");
->>>>>>> 68c30bf5
+
+   // Buffers for aggregated records
+   aggr_data_t *new_data = (aggr_data_t*) malloc(sizeof(aggr_data_t) + ur_rec_fixlen_size(tmpl_det));
+   aggr_data_t *kicked_data = (aggr_data_t*) malloc(sizeof(aggr_data_t) + ur_rec_fixlen_size(tmpl_det));
 
    // Create detection record
    void *detection = NULL;
@@ -897,48 +898,6 @@
        ur_free_template(tmpl_det);
        return EXIT_FAILURE;
    }
-
-   // Buffers for aggregated records
-   aggr_data_t *new_data = (aggr_data_t*) malloc(sizeof(aggr_data_t) + ur_rec_fixlen_size(tmpl_det));
-   aggr_data_t *kicked_data = (aggr_data_t*) malloc(sizeof(aggr_data_t) + ur_rec_fixlen_size(tmpl_det));
-
-   // For use with prefixes
-   black_list_t v4_list;
-   black_list_t v6_list;
-
-   // Update lists
-   black_list_t add_update;
-   black_list_t rm_update;
-
-   // Mask array for prefixes
-   ipv4_mask_map_t v4_masks;
-   ipv6_mask_map_t v6_masks;
-   create_v4_mask_map(v4_masks);
-   create_v6_mask_map(v6_masks);
-
-   // TRAP initialization
-   //TRAP_DEFAULT_INITIALIZATION(argc, argv, module_info);
-   INIT_MODULE_INFO_STRUCT(MODULE_BASIC_INFO, MODULE_PARAMS)
-
-   trap_ifc_spec_t ifc_spec;
-   int ret = trap_parse_params(&argc, argv, &ifc_spec);
-   if (ret != TRAP_E_OK) {
-      if (ret == TRAP_E_HELP) {
-         trap_print_help(module_info);
-         return 0;
-      }
-      trap_free_ifc_spec(ifc_spec);
-      fprintf(stderr, "ERROR in parsing of parameters for TRAP: %s\n", trap_last_error_msg);
-      return 1;
-   }
-   ret = trap_init(module_info, ifc_spec);
-   if (ret != TRAP_E_OK) {
-      trap_free_ifc_spec(ifc_spec);
-      fprintf(stderr, "ERROR in TRAP initialization: %s\n", trap_last_error_msg);
-      return 1;
-   }
-   trap_free_ifc_spec(ifc_spec);
-
 
    // Turn off buffer on output interface
    //trap_ifcctl(TRAPIFC_OUTPUT, 0, TRAPCTL_BUFFERSWITCH, 0x0);
