#!/usr/bin/env python3

import xml.etree.ElementTree as ET
import requests
import logging
import re
import sched
import time
import os
import subprocess
import argparse
import csv
from contextlib import suppress

config_file = '@BLACKLISTFILTERDIR@/bl_downloader_config.xml'

SECONDS_IN_MINUTE = 60

cs = logging.StreamHandler()
formatter = logging.Formatter('[%(asctime)s] - %(levelname)s - %(message)s')
cs.setFormatter(formatter)
logger = logging.getLogger(__name__)
logger.addHandler(cs)

ip_regex = re.compile('\\b((2(5[0-5]|[0-4][0-9])|[01]?[0-9][0-9]?)\.){3}(2(5[0-5]|[0-4][0-9])|[01]?[0-9][0-9]?)((/(3[012]|[12]?[0-9]))?)\\b')

# Just a simple regex to eliminate commentaries
url_regex = re.compile('^[^#/].*\..+')

# FQDN regex for DNS
# taken from: https://github.com/guyhughes/fqdn/blob/develop/fqdn/__init__.py
fqdn_regex = re.compile(r'^((?!-)[-A-Z\d]{1,62}(?<!-)\.)+[A-Z]{1,62}\.?$', re.IGNORECASE)

# A heterogeneous list with all types of blacklists
blacklists = []

# Git repo used for versioning blacklists
repo_path = None


# Sorting comparator, splits the IP in format "A.B.C.D(/X),Y,Z"
# into tuple of IP (A, B, C, D), which is comparable by python (numerically)
def split_ip(ip):
    # Extract only IP, without the prefix and indexes
    ip = ip.split('/')[0] if '/' in ip else ip.split(',')[0]

    try:
        tuple_ip = tuple(int(part) for part in ip.split('.'))
    except ValueError as e:
        logger.warning('Could not sort this IP addr: {}'.format(ip))
        logger.warning(e)
        tuple_ip = (0, 0, 0, 0)

    """Split a IP address given as string into a 4-tuple of integers."""
    return tuple_ip


class GeneralConfig:
    def __init__(self, general_config):
        for elem in general_config:
            with suppress(ValueError):
                setattr(self, elem.attrib['name'], int(elem.text))


class Blacklist:
    def __init__(self, bl):
        self.entities = []
        self.last_download = 1

        # Generate variables from the XML config file
        for element in bl:
            setattr(self, element.attrib['name'], element.text)

    def __str__(self):
        return str(self.__dict__)

    def write_to_repo(self):
        if isinstance(self, IPBlacklist):
            type_dir = 'ip'
        elif isinstance(self, URLandDNSBlacklist):
            type_dir = 'url_dns'

        bl_file = '{}/{}/{}'.format(repo_path, type_dir, self.name)
        with open(bl_file, 'w') as f:
            f.write('\n'.join(self.entities))

<<<<<<< HEAD
=======
    def cut_csv(self, data):
        col_idx = int(self.csv_col) - 1
        rdr = csv.reader(data.decode().splitlines())
        return '\n'.join([row[col_idx] for row in rdr if len(row) > 0]).encode()

>>>>>>> fcd55d99
    @classmethod
    def process_entities(cls):
        all_entities = dict()

        # Enrich the entities with blacklist index (bitfield way), merge the indexes if the same entity
        # found on more blacklists
        for bl in blacklists:
            if isinstance(bl, cls):
                bl_idx = 2 ** (int(bl.id) - 1)
                for entity in bl.entities:
                    if entity in all_entities.keys() and all_entities[entity] & bl_idx == 0:
                        all_entities[entity] = all_entities[entity] + bl_idx
                    else:
                        all_entities[entity] = bl_idx

        # Create sorted list of entities and their cumulative indexes
        all_entities = sorted(['{entity}{sep}{idx}'.format(entity=entity, idx=idx, sep=cls.separator)
                               for entity, idx in all_entities.items()],
                              key=cls.comparator)

        return all_entities

    def download_and_update(self):
        updated = False

        try:
            req = requests.get(self.source, timeout=g_conf.socket_timeout)

            if req.status_code == 200:
                data = req.content

                # If CSV, cut the desired column
                with suppress(AttributeError):
                    data = self.cut_csv(data)

                new_entities = sorted(self.extract_entities(data), key=type(self).comparator)

                if new_entities != self.entities:
                    # Blacklist entities changed since last download
                    self.entities = new_entities
                    if repo_path:
                        self.write_to_repo()
                    self.last_download = time.time()
                    updated = True

                    logger.info('Updated {}: {}'.format(type(self).__name__, self.name))

            else:
                logger.warning('Could not fetch blacklist: {}\n'
                               'Status code: {}'.format(self.source, req.status_code))

        except requests.RequestException as e:
            logger.warning('Could not fetch blacklist: {}\n'
                           '{}'.format(self.source, e))

        return updated


class IPBlacklist(Blacklist):
    separator = ','
    comparator = split_ip
    ip_detector_file = None

    def __init__(self, bl):
        super().__init__(bl)

    @staticmethod
    def extract_entities(data):
        extracted = []

        for line in data.decode('utf-8').splitlines():
            match = re.search(ip_regex, line)
            if match:
                extracted.append(match.group(0))

        return extracted

    @classmethod
    def create_detector_file(cls):
        entities = cls.process_entities()
<<<<<<< HEAD

        os.makedirs(os.path.dirname(cls.ip_detector_file), exist_ok=True)

=======

        os.makedirs(os.path.dirname(cls.ip_detector_file), exist_ok=True)

>>>>>>> fcd55d99
        try:
            with open(cls.ip_detector_file, 'w') as f:
                f.write('\n'.join(entities))

            logger.info('New IP detector file created: {}'.format(cls.ip_detector_file))

        except OSError as e:
                logger.critical('Failed to create detector file. {}. Exiting downloader'.format(e))
                exit(1)


class URLandDNSBlacklist(Blacklist):
    separator = '\\'
    comparator = str
    url_detector_file = None
    dns_detector_file = None

    def __init__(self, bl):
        super().__init__(bl)

    @staticmethod
    def extract_entities(data):
        extracted = []

        for line in data.decode('utf-8').splitlines():
            match = re.search(url_regex, line)
            if match:
                url = match.group(0)
                url = url.replace('https://', '', 1)
                url = url.replace('http://', '', 1)
                url = url.replace('www.', '', 1)
                url = url.lower()
                while url[-1] == '/':
                    url = url[:-1]
                # TODO: Maybe normalize also?
                extracted.append(url)

        return extracted

    @classmethod
    def create_detector_file(cls):
        entities = cls.process_entities()
<<<<<<< HEAD

        os.makedirs(os.path.dirname(cls.url_detector_file), exist_ok=True)
        os.makedirs(os.path.dirname(cls.dns_detector_file), exist_ok=True)

        extracted_fqdns = [entity for entity in entities if
                           re.search(fqdn_regex, entity[:entity.find(cls.separator)])]

        try:
            with open(cls.url_detector_file, 'w') as url_f, open(cls.dns_detector_file, 'w') as dns_f:
                url_f.write('\n'.join(entities))
                dns_f.write('\n'.join(extracted_fqdns))

            logger.info('New URL detector file created: {}'.format(cls.url_detector_file))
            logger.info('New DNS detector file created: {}'.format(cls.dns_detector_file))

=======

        os.makedirs(os.path.dirname(cls.url_detector_file), exist_ok=True)
        os.makedirs(os.path.dirname(cls.dns_detector_file), exist_ok=True)

        extracted_fqdns = [entity for entity in entities if
                           re.search(fqdn_regex, entity[:entity.find(cls.separator)])]

        try:
            with open(cls.url_detector_file, 'w') as url_f, open(cls.dns_detector_file, 'w') as dns_f:
                url_f.write('\n'.join(entities))
                dns_f.write('\n'.join(extracted_fqdns))

            logger.info('New URL detector file created: {}'.format(cls.url_detector_file))
            logger.info('New DNS detector file created: {}'.format(cls.dns_detector_file))

>>>>>>> fcd55d99
        except OSError as e:
            logger.critical('Failed to create detector file. {}. Exiting downloader'.format(e))
            exit(1)


def parse_config():
    tree = ET.parse(config_file)

    r = tree.getroot().getchildren()

    general_config = r[0].getchildren()
    detector_files = r[1].getchildren()
    bl_type_array = r[2].getchildren()

    global g_conf
    g_conf = GeneralConfig(general_config)

    IPBlacklist.ip_detector_file = [det_file.text for det_file in detector_files if det_file.attrib['name'] == 'IP'][0]
    URLandDNSBlacklist.url_detector_file = [det_file.text for det_file in detector_files if det_file.attrib['name'] == 'URL'][0]
    URLandDNSBlacklist.dns_detector_file = [det_file.text for det_file in detector_files if det_file.attrib['name'] == 'DNS'][0]

    for bl_type in bl_type_array:
        type = bl_type.attrib['type']
        for bl in bl_type:
            if type == "IP":
                blacklists.append(IPBlacklist(bl))
            elif type == "URL/DNS":
                blacklists.append(URLandDNSBlacklist(bl))


def prepare_repo():
    if not os.path.isdir(repo_path + '/.git'):
        ret = subprocess.check_output(['git', 'init', '{}'.format(repo_path)])

        os.makedirs(repo_path + '/ip', exist_ok=True)
        os.makedirs(repo_path + '/url_dns', exist_ok=True)

        subprocess.check_call(['git', '--git-dir', '{}'.format(repo_path + '/.git'),
                               'config', 'user.name', 'bl_downloader'])

        subprocess.check_call(['git', '--git-dir', '{}'.format(repo_path + '/.git'),
                               'config', 'user.email', 'bl_downloader'], universal_newlines=True)

        logger.info(ret.decode().strip())


def commit_to_repo(bl_type):
    try:
        subprocess.check_call(['git', '--git-dir', '{}'.format(repo_path + '/.git'),
                               '--work-tree', '{}'.format(repo_path), 'add', '-A'],)

        subprocess.check_call(['git', '--git-dir', '{}'.format(repo_path + '/.git'),
                              'commit', '--allow-empty', '-m', '{}s updated'.format(bl_type.__name__)],
                              stdout=subprocess.DEVNULL)

        logger.info('Committed changes to GIT')

    except subprocess.CalledProcessError as e:
        logger.error("Could not add/commit to git repo: {}".format(e))


def run(s):
    # schedule next check immediately
    s.enter(g_conf.download_interval * SECONDS_IN_MINUTE, 1, run, (s,))

    for bl_type in [IPBlacklist, URLandDNSBlacklist]:
        updated = False

        for bl in blacklists:
            if isinstance(bl, bl_type):
                if bl.last_download and bl.last_download + SECONDS_IN_MINUTE * int(bl.download_interval) < time.time():
                    updated += bl.download_and_update()

        if updated:
            if repo_path:
                commit_to_repo(bl_type)
            bl_type.create_detector_file()
        else:
            logger.debug('Check for {} updates done, no changes'.format(bl_type.__name__))


if __name__ == '__main__':
    parser = argparse.ArgumentParser()
    parser.add_argument('--repo-path',
                        help="If set, blacklists will be saved in this directory and versioned using git. "
                             "Suggested dir: /usr/local/etc/blacklistfilter/blacklist_repo",
                        default=None)

    parser.add_argument('--log-level',
                        help="Logging level value (from standard Logging library, 10=DEBUG, 20=INFO etc.)",
                        type=int,
                        default=20)

    args = parser.parse_args()
    repo_path = args.repo_path
    logger.setLevel(args.log_level)

    parse_config()

    if repo_path:
        prepare_repo()

    s = sched.scheduler(time.time, time.sleep)

    s.enter(0, 1, run, (s,))
    s.run()<|MERGE_RESOLUTION|>--- conflicted
+++ resolved
@@ -84,14 +84,11 @@
         with open(bl_file, 'w') as f:
             f.write('\n'.join(self.entities))
 
-<<<<<<< HEAD
-=======
     def cut_csv(self, data):
         col_idx = int(self.csv_col) - 1
         rdr = csv.reader(data.decode().splitlines())
         return '\n'.join([row[col_idx] for row in rdr if len(row) > 0]).encode()
 
->>>>>>> fcd55d99
     @classmethod
     def process_entities(cls):
         all_entities = dict()
@@ -172,15 +169,9 @@
     @classmethod
     def create_detector_file(cls):
         entities = cls.process_entities()
-<<<<<<< HEAD
 
         os.makedirs(os.path.dirname(cls.ip_detector_file), exist_ok=True)
 
-=======
-
-        os.makedirs(os.path.dirname(cls.ip_detector_file), exist_ok=True)
-
->>>>>>> fcd55d99
         try:
             with open(cls.ip_detector_file, 'w') as f:
                 f.write('\n'.join(entities))
@@ -223,7 +214,6 @@
     @classmethod
     def create_detector_file(cls):
         entities = cls.process_entities()
-<<<<<<< HEAD
 
         os.makedirs(os.path.dirname(cls.url_detector_file), exist_ok=True)
         os.makedirs(os.path.dirname(cls.dns_detector_file), exist_ok=True)
@@ -239,23 +229,6 @@
             logger.info('New URL detector file created: {}'.format(cls.url_detector_file))
             logger.info('New DNS detector file created: {}'.format(cls.dns_detector_file))
 
-=======
-
-        os.makedirs(os.path.dirname(cls.url_detector_file), exist_ok=True)
-        os.makedirs(os.path.dirname(cls.dns_detector_file), exist_ok=True)
-
-        extracted_fqdns = [entity for entity in entities if
-                           re.search(fqdn_regex, entity[:entity.find(cls.separator)])]
-
-        try:
-            with open(cls.url_detector_file, 'w') as url_f, open(cls.dns_detector_file, 'w') as dns_f:
-                url_f.write('\n'.join(entities))
-                dns_f.write('\n'.join(extracted_fqdns))
-
-            logger.info('New URL detector file created: {}'.format(cls.url_detector_file))
-            logger.info('New DNS detector file created: {}'.format(cls.dns_detector_file))
-
->>>>>>> fcd55d99
         except OSError as e:
             logger.critical('Failed to create detector file. {}. Exiting downloader'.format(e))
             exit(1)
