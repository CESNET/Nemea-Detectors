<?xml version="1.0" encoding="UTF-8"?>
<configuration>
    <struct name="general">
        <!-- Download check interval for all blacklists in minutes -->
        <element name="download_interval">10</element>
        <!-- Socket timeout for requests.get method in seconds -->
        <element name="socket_timeout">5</element>
    </struct>

    <struct name="detector_files">
        <element name="IP4">/tmp/blacklistfilter/ip4.blist</element>
        <element name="IP6">/tmp/blacklistfilter/ip6.blist</element>
        <element name="URL">/tmp/blacklistfilter/url.blist</element>
        <element name="DNS">/tmp/blacklistfilter/dns.blist</element>
    </struct>

    <!-- Array with information about public blacklist -->
    <struct name="blacklist_array">
        <array type="IP">
            <struct>
                <!-- ID of the blacklist, blacklisted flows are flagged with corresponding ID of blacklist
                     BEWARE: Could be number from interval <1, 64> in one group/type -->
                <element name="id">1</element>
                <!--Category of the blacklist, it SHOULD match some of the IDEA categories (idea.cesnet.cz)-->
                <element name="category">Intrusion.Botnet</element>
                <!-- Method of retrieving blacklist -->
                <element name="method">web</element>
                <!-- Name of the blacklist, module uses this name to choose which blacklist to use -->
                <element name="name">Feodo Tracker</element>
<<<<<<< HEAD
=======
                <!-- File format of the blacklist: JSON/csv/plaintext => different parsing -->
                <element name="file_format">plaintext</element>

                <!-- When file_format=csv, this specifies the csv column that contains the IP/URL address -->
                <!-- <element name="csv_col">2</element> -->

                <!-- When file_format=JSON, this specifies the JSON key that contains the IP/URL address -->
                <!-- <element name="json_address_key">address</element> -->

                <!-- When file_format=JSON, a filtering key can be set (to be used together with filter_value)  -->
                <!-- <element name="filter_key">status</element> -->

                <!-- When file_format=JSON and filter_key is set, this specifies a value for the filtering key  -->
                <!-- <element name="filter_value">1</element> -->

>>>>>>> 8eec0a7b
                <!-- Address from which the blacklist will be downloaded -->
                <element name="source">https://feodotracker.abuse.ch/downloads/ipblocklist.txt</element>
                <!--Download interval in minutes-->
                <element name="download_interval">10</element>
                <!--Are the blacklist entries IPv4 or IPv6-->
                <element name="ip_version">4</element>
            </struct>

            <struct>
                <element name="id">2</element>
                <element name="category">Anomaly.Traffic</element>
                <element name="method">web</element>
                <element name="source">http://www.spamhaus.org/drop/drop.txt</element>
                <element name="name">Spamhaus Drop</element>
                <element name="file_format">plaintext</element>
                <element name="download_interval">720</element> <!-- 2x per day -->
                <element name="ip_version">4</element>
            </struct>

            <struct>
                <element name="id">3</element>
                <element name="category">Suspicious.Miner</element>
                <element name="method">web</element>
                <element name="source">https://raw.githubusercontent.com/andoniaf/mining-pools-list/master/mining-pools_IP.lst</element>
                <element name="name">Andoniaf Miners</element>
                <element name="file_format">plaintext</element>
                <element name="download_interval">10</element>
                <element name="ip_version">4</element>
            </struct>

            <struct>
                <element name="id">4</element>
                <element name="category">Suspicious.Miner</element>
                <element name="method">web</element>
                <element name="source">https://isc.sans.edu/api/threatlist/miner?text</element>
                <element name="name">SANS Miners</element>
                <element name="file_format">plaintext</element>
                <element name="download_interval">10</element>
                <element name="ip_version">4</element>
            </struct>

            <struct>
                <element name="id">5</element>
                <element name="category">Anomaly.Traffic</element>
                <element name="method">web</element>
                 <element name="source">https://www.spamhaus.org/drop/dropv6.txt</element>
                <element name="name">Spamhaus Drop</element>
                <element name="file_format">plaintext</element>
                <element name="download_interval">720</element> <!-- 2x per day -->
                <element name="ip_version">6</element>
            </struct>

            <struct>
                <element name="id">6</element>
                <element name="category">Malware</element>
                <element name="method">web</element>
                <element name="source">http://cinsscore.com/list/ci-badguys.txt</element>
                <element name="name">CI Army - BadGuys</element>
                <element name="file_format">plaintext</element>
                <element name="download_interval">10</element>
                <element name="ip_version">4</element>
            </struct>

            <struct>
                <element name="id">7</element>
                <element name="category">Malware</element>
                <element name="method">web</element>
                <element name="source">http://217.31.192.50/data/latest-proki.txt</element>
                <element name="name">CZ.NIC Honeypot Cowrie</element>
                <element name="file_format">plaintext</element>
                <element name="download_interval">10</element>
                <element name="ip_version">4</element>
            </struct>

            <struct>
                <element name="id">8</element>
                <element name="category">Malware</element>
                <element name="method">web</element>
                <element name="source">http://217.31.192.50/data/latest-dionaea.txt</element>
                <element name="name">CZ.NIC Honeypot Dionaea</element>
                <element name="file_format">plaintext</element>
                <element name="download_interval">10</element>
                <element name="ip_version">4</element>
            </struct>

            <!-- last updated 2019-12-16, as of 2020-02-13 -->
            <struct>
                <element name="id">9</element>
                <element name="category">Malware</element>
                <element name="method">web</element>
                <element name="source">https://malc0de.com/bl/IP_Blacklist.txt</element>
                <element name="name">Malc0de</element>
                <element name="file_format">plaintext</element>
                <element name="download_interval">10</element>
                <element name="ip_version">4</element>
            </struct>

            <struct>
                <element name="id">10</element>
                <element name="category">Suspicious.Miner</element>
                <element name="method">web</element>
                <element name="source">http://smashed.fit.vutbr.cz:8080/miningProp/json</element>
                <element name="name">Smashed Miners</element>
<<<<<<< HEAD
                <element name="download_interval">10</element>
=======
                <element name="file_format">JSON</element>
                <element name="json_address_key">address</element>
                <element name="json_port_key">port</element>
                <element name="filter_key">status</element>
                <element name="filter_value">1</element>
                <element name="download_interval">60</element> <!-- 1x per hour -->
>>>>>>> 8eec0a7b
                <element name="ip_version">4</element>
            </struct>

            <!-- <struct>
                <element name="id">11</element>
                <element name="category">Anomaly.Traffic</element>
                <element name="method">web</element>
                <element name="source">https://www.team-cymru.org/Services/Bogons/fullbogons-ipv6.txt</element>
                <element name="name">IPv6 Full Bogons</element>
<<<<<<< HEAD
=======
                <element name="file_format">plaintext</element>
>>>>>>> 8eec0a7b
                <element name="download_interval">10</element>
                <element name="ip_version">6</element>
            </struct> -->

            <!-- We don't want to report TOR nodes at this time -->
            <!-- <struct>
                <element name="id">12</element>
                <element name="category">Suspicious.Tor</element>
                <element name="method">web</element>
                <element name="source">https://check.torproject.org/exit-addresses</element>
                <element name="name">TOR exit nodes</element>
<<<<<<< HEAD
=======
                <element name="file_format">plaintext</element>
>>>>>>> 8eec0a7b
                <element name="download_interval">10</element>
                <element name="ip_version">4</element>
            </struct> -->

<<<<<<< HEAD
=======

>>>>>>> 8eec0a7b
        </array>

        <array type="URL/DNS">
            <struct>
                <!-- ID of the blacklist, blacklisted flows are flagged with corresponding ID of blacklist
                     BEWARE: Could be number from interval <1, 64> -->
                <element name="id">1</element>
                <!-- Method of retrieving blacklist -->
                <element name="method">web</element>
                <!-- Name of the blacklist, modules uses this name to choose which blacklist to use -->
                <element name="name">PhishTank</element>
                <!-- Address from which the blacklist will be downloaded -->
                <element name="source">http://data.phishtank.com/data/online-valid.csv</element>
                <!--Category of the blacklist, it SHOULD match some of the IDEA categories (idea.cesnet.cz)-->
                <element name="category">Fraud.Phishing</element>
<<<<<<< HEAD
=======
                <!-- File format of the blacklist: JSON/csv/plaintext => different parsing -->
                <element name="file_format">plaintext</element>
>>>>>>> 8eec0a7b
                <!-- Download interval in minutes -->
                <element name="download_interval">144</element> <!-- 10x per day -->
                <!--What detectors should use this blacklist-->
                <element name="detectors">URL,DNS</element>
            </struct>

            <!-- daily limit 10x -->
            <struct>
                <element name="id">2</element>
                <element name="method">web</element>
                <element name="source">https://openphish.com/feed.txt</element>
                <element name="name">OpenPhish</element>
                <element name="category">Fraud.Phishing</element>
                <element name="file_format">plaintext</element>
                <element name="download_interval">720</element> <!-- 2x per day -->
                <element name="detectors">URL,DNS</element>
            </struct>

            <struct>
                <element name="id">3</element>
                <element name="method">web</element>
                <element name="source">https://s3.amazonaws.com/lists.disconnect.me/simple_malware.txt</element>
                <element name="name">DisconnectMe</element>
                <element name="category">Malware</element>
                <element name="file_format">plaintext</element>
                <element name="download_interval">10</element>
                <element name="detectors">URL,DNS</element>
            </struct>

            <struct>
                <element name="id">4</element>
                <element name="method">web</element>
                <element name="source">https://raw.githubusercontent.com/jjsantanna/booters_ecosystem_analysis/master/booterblacklist.csv</element>
                <element name="name">Booters</element>
                <element name="file_format">csv</element>
                <element name="csv_col">2</element>
                <element name="category">Suspicious.Booter</element>
<<<<<<< HEAD
                <element name="download_interval">10</element>
                <element name="detectors">URL,DNS</element>
            </struct>

=======
                <element name="download_interval">1440</element> <!-- 1x per day -->
                <element name="detectors">URL,DNS</element>
            </struct>

            <!-- Probably too many false-positives -->
            <!-- <struct>
                <element name="id">5</element>
                <element name="method">web</element>
                <element name="source">https://www.squidblacklist.org/downloads/dg-malicious.acl</element>
                <element name="name">SquidBlacklist</element>
                <element name="category">Malware</element>
                <element name="file_format">plaintext</element>
                <element name="download_interval">10</element>
                <element name="detectors">URL,DNS</element>
            </struct> -->
>>>>>>> 8eec0a7b
        </array>
    </struct>
</configuration><|MERGE_RESOLUTION|>--- conflicted
+++ resolved
@@ -27,8 +27,6 @@
                 <element name="method">web</element>
                 <!-- Name of the blacklist, module uses this name to choose which blacklist to use -->
                 <element name="name">Feodo Tracker</element>
-<<<<<<< HEAD
-=======
                 <!-- File format of the blacklist: JSON/csv/plaintext => different parsing -->
                 <element name="file_format">plaintext</element>
 
@@ -44,7 +42,6 @@
                 <!-- When file_format=JSON and filter_key is set, this specifies a value for the filtering key  -->
                 <!-- <element name="filter_value">1</element> -->
 
->>>>>>> 8eec0a7b
                 <!-- Address from which the blacklist will be downloaded -->
                 <element name="source">https://feodotracker.abuse.ch/downloads/ipblocklist.txt</element>
                 <!--Download interval in minutes-->
@@ -130,7 +127,6 @@
                 <element name="ip_version">4</element>
             </struct>
 
-            <!-- last updated 2019-12-16, as of 2020-02-13 -->
             <struct>
                 <element name="id">9</element>
                 <element name="category">Malware</element>
@@ -148,16 +144,12 @@
                 <element name="method">web</element>
                 <element name="source">http://smashed.fit.vutbr.cz:8080/miningProp/json</element>
                 <element name="name">Smashed Miners</element>
-<<<<<<< HEAD
-                <element name="download_interval">10</element>
-=======
                 <element name="file_format">JSON</element>
                 <element name="json_address_key">address</element>
                 <element name="json_port_key">port</element>
                 <element name="filter_key">status</element>
                 <element name="filter_value">1</element>
                 <element name="download_interval">60</element> <!-- 1x per hour -->
->>>>>>> 8eec0a7b
                 <element name="ip_version">4</element>
             </struct>
 
@@ -167,10 +159,7 @@
                 <element name="method">web</element>
                 <element name="source">https://www.team-cymru.org/Services/Bogons/fullbogons-ipv6.txt</element>
                 <element name="name">IPv6 Full Bogons</element>
-<<<<<<< HEAD
-=======
-                <element name="file_format">plaintext</element>
->>>>>>> 8eec0a7b
+                <element name="file_format">plaintext</element>
                 <element name="download_interval">10</element>
                 <element name="ip_version">6</element>
             </struct> -->
@@ -182,18 +171,12 @@
                 <element name="method">web</element>
                 <element name="source">https://check.torproject.org/exit-addresses</element>
                 <element name="name">TOR exit nodes</element>
-<<<<<<< HEAD
-=======
-                <element name="file_format">plaintext</element>
->>>>>>> 8eec0a7b
+                <element name="file_format">plaintext</element>
                 <element name="download_interval">10</element>
                 <element name="ip_version">4</element>
             </struct> -->
 
-<<<<<<< HEAD
-=======
-
->>>>>>> 8eec0a7b
+
         </array>
 
         <array type="URL/DNS">
@@ -209,11 +192,8 @@
                 <element name="source">http://data.phishtank.com/data/online-valid.csv</element>
                 <!--Category of the blacklist, it SHOULD match some of the IDEA categories (idea.cesnet.cz)-->
                 <element name="category">Fraud.Phishing</element>
-<<<<<<< HEAD
-=======
                 <!-- File format of the blacklist: JSON/csv/plaintext => different parsing -->
                 <element name="file_format">plaintext</element>
->>>>>>> 8eec0a7b
                 <!-- Download interval in minutes -->
                 <element name="download_interval">144</element> <!-- 10x per day -->
                 <!--What detectors should use this blacklist-->
@@ -251,12 +231,6 @@
                 <element name="file_format">csv</element>
                 <element name="csv_col">2</element>
                 <element name="category">Suspicious.Booter</element>
-<<<<<<< HEAD
-                <element name="download_interval">10</element>
-                <element name="detectors">URL,DNS</element>
-            </struct>
-
-=======
                 <element name="download_interval">1440</element> <!-- 1x per day -->
                 <element name="detectors">URL,DNS</element>
             </struct>
@@ -272,7 +246,6 @@
                 <element name="download_interval">10</element>
                 <element name="detectors">URL,DNS</element>
             </struct> -->
->>>>>>> 8eec0a7b
         </array>
     </struct>
 </configuration>